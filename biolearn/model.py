import os
import cvxpy as cp
import numpy as np
import pandas as pd
from sklearn.linear_model import LinearRegression

from biolearn.data_library import GeoData
from biolearn.dunedin_pace import dunedin_pace_normalization
from biolearn.util import get_data_file


def anti_trafo(x, adult_age=20):
    y = np.where(
        x < 0, (1 + adult_age) * np.exp(x) - 1, (1 + adult_age) * x + adult_age
    )
    return y


CLOCK_FOUNDATION_USAGE = "For cosmetics or life insurance applications, contact UCLA TDG regarding licensing status. For all other commercial usage `contact the Clock Foundation <https://clockfoundation.org/contact-us/>`_."

model_definitions = {
    "Horvathv1": {
        "year": 2013,
        "species": "Human",
        "tissue": "Multi-tissue",
        "source": "https://genomebiology.biomedcentral.com/articles/10.1186/gb-2013-14-10-r115",
        "output": "Age (Years)",
        "model": {
            "type": "LinearMethylationModel",
            "file": "Horvath1.csv",
            "transform": lambda sum: anti_trafo(sum + 0.696),
        },
    },
    "Hannum": {
        "year": 2013,
        "species": "Human",
        "tissue": "Blood",
        "source": "https://www.sciencedirect.com/science/article/pii/S1097276512008933",
        "output": "Age (Years)",
        "model": {"type": "LinearMethylationModel", "file": "Hannum.csv"},
    },
    "Lin": {
        "year": 2016,
        "species": "Human",
        "tissue": "Blood",
        "source": "https://www.aging-us.com/article/100908/text",
        "output": "Age (Years)",
        "model": {
            "type": "LinearMethylationModel",
            "file": "Lin.csv",
        },
    },
    "PhenoAge": {
        "year": 2018,
        "species": "Human",
        "tissue": "Blood",
        "source": "https://www.aging-us.com/article/101414/text",
        "output": "Age (Years)",
        "model": {
            "type": "LinearMethylationModel",
            "file": "PhenoAge.csv",
        },
        "usage": {
            "commercial": CLOCK_FOUNDATION_USAGE,
        },
    },
    "YingCausAge": {
        "year": 2022,
        "species": "Human",
        "tissue": "Blood",
        "source": "https://www.biorxiv.org/content/10.1101/2022.10.07.511382v2",
        "output": "Age (Years)",
        "model": {
            "type": "LinearMethylationModel",
            "file": "YingCausAge.csv",
        },
    },
    "YingDamAge": {
        "year": 2022,
        "species": "Human",
        "tissue": "Blood",
        "source": "https://www.biorxiv.org/content/10.1101/2022.10.07.511382v2",
        "output": "Age (Years)",
        "model": {
            "type": "LinearMethylationModel",
            "file": "YingDamAge.csv",
        },
    },
    "YingAdaptAge": {
        "year": 2022,
        "species": "Human",
        "tissue": "Blood",
        "source": "https://www.biorxiv.org/content/10.1101/2022.10.07.511382v2",
        "output": "Age (Years)",
        "model": {
            "type": "LinearMethylationModel",
            "file": "YingAdaptAge.csv",
        },
    },
    "Horvathv2": {
        "year": 2018,
        "species": "Human",
        "tissue": "Skin + blood",
        "source": "https://www.aging-us.com/article/101508/text",
        "output": "Age (Years)",
        "model": {
            "type": "LinearMethylationModel",
            "file": "Horvath2.csv",
            "transform": lambda sum: anti_trafo(sum - 0.447119319),
        },
        "usage": {
            "commercial": CLOCK_FOUNDATION_USAGE,
        },
    },
    "PEDBE": {
        "year": 2019,
        "species": "Human",
        "tissue": "Buccal",
        "source": "https://www.pnas.org/doi/10.1073/pnas.1820843116",
        "output": "Age (Years)",
        "model": {
            "type": "LinearMethylationModel",
            "file": "PEDBE.csv",
            "transform": lambda sum: anti_trafo(sum - 2.1),
        },
    },
    "Zhang_10": {
        "year": 2019,
        "species": "Human",
        "tissue": "Blood",
        "source": "https://www.nature.com/articles/ncomms14617",
        "output": "Mortality Risk",
        "model": {"type": "LinearMethylationModel", "file": "Zhang_10.csv"},
    },
    "DunedinPoAm38": {
        "year": 2020,
        "species": "Human",
        "tissue": "Blood",
        "source": "https://elifesciences.org/articles/54870#s2",
        "output": "Aging Rate (Years/Year)",
        "model": {
            "type": "LinearMethylationModel",
            "file": "DunedinPoAm38.csv",
        },
    },
    "DunedinPACE": {
        "year": 2022,
        "species": "Human",
        "tissue": "Blood",
        "source": "https://www.proquest.com/docview/2634411178",
        "output": "Aging Rate (Years/Year)",
        "model": {
            "type": "LinearMethylationModel",
            "file": "DunedinPACE.csv",
            "preprocess": dunedin_pace_normalization,
            "default_imputation": "none",
        },
    },
    "DNAmClockCortical": {
        "year": 2020,
        "species": "Human",
        "tissue": "Human Cortex",
        "source": "https://doi.org/10.1093/brain/awaa334",
        "output": "Human Cortex Age (Years)",
        "model": {
            "type": "LinearMethylationModel",
            "file": "DNAmClockCortical.csv",
            "transform": lambda sum: anti_trafo(sum + 0.577682570446177),
        },
    },
    "GrimAgeV1": {
        "year": 2019,
        "species": "Human",
        "tissue": "Blood",
        "source": "https://www.ncbi.nlm.nih.gov/pmc/articles/PMC6366976/",
        "output": "Mortality Adjusted Age (Years)",
        "model": {"type": "GrimageModel", "file": "GrimAgeV1.csv"},
        "usage": {
            "commercial": CLOCK_FOUNDATION_USAGE,
        },
    },
    "GrimAgeV2": {
        "year": 2022,
        "species": "Human",
        "tissue": "Blood",
        "source": "https://www.ncbi.nlm.nih.gov/pmc/articles/PMC9792204/",
        "output": "Mortality Adjusted Age (Years)",
        "model": {"type": "GrimageModel", "file": "GrimAgeV2.csv"},
        "usage": {
            "commercial": CLOCK_FOUNDATION_USAGE,
        },
    },
    "VidalBralo": {
        "year": 2018,
        "species": "Human",
        "tissue": "Blood",
        "source": "https://doi.org/10.3389/fgene.2016.00126",
        "output": "Age (Years)",
        "model": {
            "type": "LinearMethylationModel",
            "file": "VidalBralo.csv",
            "transform": lambda sum: sum + 84.7,
        },
    },
    "AlcoholMcCartney": {
        "year": 2018,
        "species": "Human",
        "tissue": "Blood",
        "source": "https://www.ncbi.nlm.nih.gov/pmc/articles/PMC6158884/",
        "output": "Alcohol Consumption",
        "model": {"type": "LinearMethylationModel", "file": "Alcohol.csv"},
    },
    "DNAmTL": {
        "year": 2019,
        "species": "Human",
        "tissue": "Blood, Adipose",
        "source": "https://www.ncbi.nlm.nih.gov/pmc/articles/PMC6738410/",
        "output": "Telomere Length",
        "model": {
            "type": "LinearMethylationModel",
            "file": "DNAmTL.csv",
        },
        "usage": {
            "commercial": CLOCK_FOUNDATION_USAGE,
        },
    },
    "HRSInCHPhenoAge": {
        "year": 2022,
        "species": "Human",
        "tissue": "Blood",
        "output": "Age (Years)",
        "source": "https://www.nature.com/articles/s43587-022-00248-2",
        "model": {
            "type": "LinearMethylationModel",
            "file": "HRSInCHPhenoAge.csv",
        },
    },
    "Knight": {
        "year": 2016,
        "species": "Human",
        "tissue": "Cord Blood",
        "source": "https://genomebiology.biomedcentral.com/articles/10.1186/s13059-016-1068-z",
        "output": "Gestational Age",
        "model": {
            "type": "LinearMethylationModel",
            "file": "Knight.csv",
        },
    },
    "LeeControl": {
        "year": 2019,
        "species": "Human",
        "tissue": "Placenta",
        "source": "https://www.aging-us.com/article/102049/text",
        "output": "Gestational Age",
        "model": {
            "type": "LinearMethylationModel",
            "file": "LeeControl.csv",
        },
    },
    "SexEstimation": {
        "year": 2021,
        "species": "Human",
        "tissue": "Blood",
        "source": "https://bmcgenomics.biomedcentral.com/articles/10.1186/s12864-021-07675-2",
        "output": "Sex",
        "model": {
            "type": "SexEstimationModel",
            "file": "estimateSex.csv",
            "default_imputation": "averaging",
        },
    },
    "EpiTOC1": {
        "year": 2016,
        "species": "Human",
        "tissue": "Blood",
        "source": "https://doi.org/10.1186/s13059-016-1064-3",
        "output": "Stem Cell Division Rate",
        "model": {
            "type": "LinearMethylationModel",
            "file": "EpiTOC1.csv",
        },
    },
    "LeeRefinedRobust": {
        "year": 2019,
        "species": "Human",
        "tissue": "Placenta",
        "source": "https://www.aging-us.com/article/102049/text",
        "output": "Gestational Age",
        "model": {
            "type": "LinearMethylationModel",
            "file": "LeeRefinedRobust.csv",
        },
    },
    "LeeRobust": {
        "year": 2019,
        "species": "Human",
        "tissue": "Placenta",
        "source": "https://www.aging-us.com/article/102049/text",
        "output": "Gestational Age",
        "model": {
            "type": "LinearMethylationModel",
            "file": "LeeRobust.csv",
        },
    },
    "SmokingMcCartney": {
        "year": 2018,
        "species": "Human",
        "tissue": "Blood",
        "source": "https://www.ncbi.nlm.nih.gov/pmc/articles/PMC6158884/",
        "output": "Smoking Status",
        "model": {"type": "LinearMethylationModel", "file": "Smoking.csv"},
    },
    "DownSyndrome": {
        "year": 2021,
        "species": "Human",
        "tissue": "Blood",
        "source": "https://www.nature.com/articles/s41467-021-21064-z",
        "output": "Down Syndrome Prediction",
        "model": {
            "type": "LinearMethylationModel",
            "file": "down_syndrome.csv",
            "default_imputation": "averaging",
        },
    },
    "DeconvoluteBlood450K": {
        "year": 2024,
        "species": "Human",
        "tissue": "Blood",
        "source": "https://www.biorxiv.org/content/10.1101/2023.12.02.569722v6",
        "output": "Cell Proportions",
        "model": {
            "type": "DeconvolutionModel",
            "file": "450K_reinius_12_reference.csv",
            "platform": "450K",
            "default_imputation": "none",
        },
        "usage": {
            "commercial": "Free to use",
            "non-commercial": "Free to use",
        },
    },
    "DeconvoluteBloodEPIC": {
        "year": 2024,
        "species": "Human",
        "tissue": "Blood",
        "source": "https://www.biorxiv.org/content/10.1101/2023.12.02.569722v6",
        "output": "Cell Proportions",
        "model": {
            "type": "DeconvolutionModel",
            "file": "EPIC_salas_18_reference.csv",
            "platform": "EPIC",
            "default_imputation": "none",
        },
        "usage": {
            "commercial": "Free to use",
            "non-commercial": "Free to use",
        },
    },
    "TwelveCellDeconvoluteBloodEPIC": {
        "year": 2024,
        "species": "Human",
        "tissue": "Blood",
        "source": "https://www.biorxiv.org/content/10.1101/2023.12.02.569722v6",
        "output": "Cell Proportions",
        "model": {
            "type": "DeconvolutionModel",
            "file": "twelve_cell_deconv.csv",
            "platform": "EPIC",
            "default_imputation": "none",
        },
        "usage": {
            "commercial": "Free to use",
            "non-commercial": "Free to use",
        },
    },
    "BMI_McCartney": {
        "year": 2018,
        "species": "Human",
        "tissue": "Blood",
        "source": "https://doi.org/10.1186/s13059-018-1514-1",
        "output": "BMI",
        "model": {
            "type": "LinearMethylationModel",
            "file": "BMI_McCartney.csv",
            "transform": lambda x: 1 / (1 + np.exp(-x)),
        },
    },
    "EducationMcCartney": {
        "year": 2018,
        "species": "Human",
        "tissue": "Blood",
        "source": "https://doi.org/10.1186/s13059-018-1514-1",
        "output": "Educational Attainment",
        "model": {
            "type": "LinearMethylationModel",
            "file": "EducationMcCartney.csv",
            "transform": lambda x: 1 / (1 + np.exp(-x)),
        },
    },
    "TotalCholesterolMcCartney": {
        "year": 2018,
        "species": "Human",
        "tissue": "Blood",
        "source": "https://doi.org/10.1186/s13059-018-1514-1",
        "output": "Total Cholesterol",
        "model": {
            "type": "LinearMethylationModel",
            "file": "TotalCholesterolMcCartney.csv",
            "transform": lambda x: 1 / (1 + np.exp(-x)),
        },
    },
    "HDLCholesterolMcCartney": {
        "year": 2018,
        "species": "Human",
        "tissue": "Blood",
        "source": "https://doi.org/10.1186/s13059-018-1514-1",
        "output": "HDL Cholesterol",
        "model": {
            "type": "LinearMethylationModel",
            "file": "HDLCholesterolMcCartney.csv",
            "transform": lambda x: 1 / (1 + np.exp(-x)),
        },
    },
    "LDLCholesterolMcCartney": {
        "year": 2018,
        "species": "Human",
        "tissue": "Blood",
        "source": "https://doi.org/10.1186/s13059-018-1514-1",
        "output": "LDL with Remnant Cholesterol",
        "model": {
            "type": "LinearMethylationModel",
            "file": "LDLCholesterolMcCartney.csv",
            "transform": lambda x: 1 / (1 + np.exp(-x)),
        },
    },
    "BodyFatMcCartney": {
        "year": 2018,
        "species": "Human",
        "tissue": "Blood",
        "source": "https://doi.org/10.1186/s13059-018-1514-1",
        "output": "Percentage Body Fat",
        "model": {
            "type": "LinearMethylationModel",
            "file": "BodyFatMcCartney.csv",
            "transform": lambda x: 1 / (1 + np.exp(-x)),
        },
    },
    "BMI_Reed": {
        "year": 2020,
        "species": "Human",
        "tissue": "Blood",
        "source": "https://doi.org/10.1186/s13148-020-00841-5",
        "output": "BMI",
        "model": {
            "type": "LinearMethylationModel",
            "file": "BMI_Reed.csv",
        },
    },
    "ProstateCancerKirby": {
        "year": 2017,
        "species": "Human",
        "tissue": "Prostate",
        "source": "https://doi.org/10.1186/s12885-017-3252-2",
        "output": "Prostate Cancer Status",
        "model": {
            "type": "LinearMethylationModel",
            "file": "ProstateCancerKirby.csv",
        },
    },
<<<<<<< HEAD
    "StocP": {
        "year": 2024,
        "species": "Human",
        "tissue": "Blood",
        "source": "https://doi.org/10.1038/s43587-024-00600-8",
        "output": "Age (Years)",
        "model": {
            "type": "LinearMethylationModel",
            "file": "StocP.csv",
            "transform": lambda sum: sum + 92.8310813279039,
=======
    "Mayne": {
        "year": 2016,
        "species": "Human",
        "tissue": "Placenta",
        "source": "https://doi.org/10.2217/epi-2016-0103",
        "output": "Gestational age",
        "model": {
            "type": "LinearMethylationModel",
            "file": "Mayne.csv",
            "transform": lambda sum: sum + 24.99026,
>>>>>>> 342594eb
        },
    },
    "HepatoXu": {
        "year": 2017,
        "species": "Human",
        "tissue": "Circulating DNA",
        "source": "https://doi.org/10.1038/nmat4997",
        "output": "Hepatocellular Carcinoma Status",
        "model": {
            "type": "LinearMethylationModel",
            "file": "HepatoXu.csv",
        },
    },
    "CVD_Westerman": {
        "year": 2020,
        "species": "Human",
        "tissue": "Blood",
        "source": "https://doi.org/10.1161/JAHA.119.015299",
        "output": "Coronary Heart Disease Status",
        "model": {
            "type": "LinearMethylationModel",
            "file": "CVD_Westermann.csv",
            "transform": lambda x: 1 / (1 + np.exp(-x)),
        },
    },
    "AD_Bahado-Singh": {
        "year": 2021,
        "species": "Human",
        "tissue": "Blood",
        "source": "https://doi.org/10.1371/journal.pone.0248375",
        "output": "Alzheimer's Disease Status",
        "model": {
            "type": "LinearMethylationModel",
            "file": "AD_Bahado-Singh.csv",
            "transform": lambda x: 1 / (1 + np.exp(-x - 0.072)),
        },
    },
    "DepressionBarbu": {
        "year": 2021,
        "species": "Human",
        "tissue": "Blood",
        "source": "https://doi.org/10.1038/s41380-020-0808-3",
        "output": "Depression Risk",
        "model": {
            "type": "LinearMethylationModel",
            "file": "DepressionBarbu.csv",
        },
    },
    "TranscriptomicPredictionModel": {
        "year": 2015,
        "species": "Human",
        "tissue": "Blood",
        "source": "https://www.nature.com/articles/ncomms9570",
        "output": "Age (Years)",
        "model": {
            "type": "LinearTranscriptomicModel",
            "file": "TranscriptomicPrediction.csv",
            "preprocess": lambda rna_data: preprocess_rna(
                map_ensembl_to_gene(rna_data)
            ),
            "transform": lambda sum: sum + 55.808884324,
        },
    },
    "Bohlin": {
        "year": 2017,
        "species": "Human",
        "tissue": "Cord Blood",
        "source": "https://doi.org/10.1186/s13059-016-1063-4",
        "output": "Age (days)",
        "model": {
            "type": "LinearMethylationModel",
            "file": "Bohlin.csv",
            "transform": lambda sum: sum + 277.2421,
        },
    },
}


def quantile_normalize(df):
    rank_mean = (
        df.stack().groupby(df.rank(method="first").stack().astype(int)).mean()
    )
    return df.rank(method="min").stack().astype(int).map(rank_mean).unstack()


def preprocess_rna(rna_matrix):
    normalized_data = quantile_normalize(rna_matrix)

    # Log2 transform the normalized data
    log2_data = np.log2(normalized_data + 1)  # Adding 1 to avoid log(0) error

    # Center the probe means to zero
    probe_centered_data = log2_data.sub(log2_data.mean(axis=1), axis="index")

    # Center the sample means to zero
    sample_centered_data = probe_centered_data.sub(
        probe_centered_data.mean(axis=0), axis="columns"
    )
    return sample_centered_data


def map_ensembl_to_gene(rna_matrix):
    mapping_file = get_data_file("reference/ensembl_to_gene.csv")
    ensembl_to_gene = pd.read_csv(mapping_file, index_col=0)
    id_to_gene_map = ensembl_to_gene["gene"].to_dict()
    new_rna_matrix = rna_matrix.rename(index=id_to_gene_map)
    return new_rna_matrix


class DeconvolutionModel:
    def __init__(self, reference_file, platform_input):

        # sets reference data
        self.reference = pd.read_csv(
            get_data_file(reference_file), index_col=0
        )

        # sets reference platform type (e.g. "450K")
        self.platform = platform_input

    @classmethod
    def from_definition(cls, clock_definition):

        model_def = clock_definition["model"]

        # calls constructor: "__init__()"
        return cls(model_def["file"], model_def["platform"])

    def predict(self, geo_data):

        # This function computes estimate of cell proportions using quadratic programming
        # inputs:
        # meth_vector: ndarray vector of bulk methylation (length must equal number of rows in deconv_reference)
        # deconv_reference: ndarray matrix with rows corresponding to CpG sites and columns to cell types
        # outputs:
        # cell_prop_estimate.value: ndarray vector of estimated cell type proportions
        def solve_qp(meth_vector, deconv_reference):

            # define cell proportion variable being solved for
            cell_prop_estimate = cp.Variable(deconv_reference.shape[1])

            # define quadratic objective function
            objective = cp.Minimize(
                cp.norm(deconv_reference @ cell_prop_estimate - meth_vector, 2)
            )

            # define constraints: proportion estimate should be within [0, 1] interval, sum to 1
            constraints = [
                0 <= cell_prop_estimate,
                cell_prop_estimate <= 1,
                cp.sum(cell_prop_estimate) == 1,
            ]

            # create optimization problem
            problem = cp.Problem(objective, constraints)

            # solve optimization problem
            problem.solve(solver=cp.ECOS)

            # return result
            return cell_prop_estimate.value

        # create copy of methylation matrix
        meth = geo_data.dnam.copy()

        # check if missing values are present in methylation matrix
        if any(meth.isna().values.flatten()):
            print(
                "WARNING: methylation data contains missing values. Rows with missing values will be removed"
            )

        # omit rows with missing values
        meth.dropna(inplace=True)

        # filter methylation array and reference to include only shared CpGs
        intersecting_cpgs = meth.index.intersection(self.reference.index)

        meth_filtered = meth.loc[intersecting_cpgs]

        reference_filtered = self.reference.loc[intersecting_cpgs]

        # confirm same number of rows in reference and methylation samples
        if meth_filtered.shape[0] != reference_filtered.shape[0]:
            diff = abs(meth_filtered.shape[0] - reference_filtered.shape[0])
            if meth_filtered.shape[0] > reference_filtered.shape[0]:
                bigger = "meth_filtered"
                smaller = "reference_filtered"
            else:
                bigger = "reference_filtered"
                smaller = "meth_filtered"

            msg = (
                f"Mismatch in row numbers: {bigger} has more rows than {smaller} "
                f"by {diff} rows."
            )

            if diff < 50:
                index_difference = set(meth_filtered.index) ^ set(
                    reference_filtered.index
                )
                msg += f"\nIndex differences (limited to 50): {list(index_difference)}"

            raise ValueError(msg)

        # save reference cell types
        cell_types = reference_filtered.columns

        # save methylation sample names
        sample_names = meth_filtered.columns

        # convert methylation samples and reference to ndarray
        meth_filtered_ndarray = meth_filtered.to_numpy()
        reference_filtered_ndarray = reference_filtered.to_numpy()

        # deconvolve each sample (each column of meth)
        cell_prop = np.apply_along_axis(
            solve_qp,
            axis=0,
            arr=meth_filtered_ndarray,
            deconv_reference=reference_filtered_ndarray,
        )

        # convert cell proportion ndarray to dataframe
        cell_prop_df = pd.DataFrame(cell_prop, columns=sample_names)
        cell_prop_df.index = cell_types

        return cell_prop_df

    # returns required methylation sites
    def methylation_sites(self):
        return list(self.reference.index)


class LinearModel:
    def __init__(
        self,
        coefficient_file_or_df,
        transform,
        preprocess=None,
        **details,
    ) -> None:
        self.transform = transform
        self.preprocess = preprocess
        self.details = details

        if isinstance(coefficient_file_or_df, pd.DataFrame):
            self.coefficients = coefficient_file_or_df
        elif isinstance(coefficient_file_or_df, str):
            if os.path.isabs(coefficient_file_or_df):
                # Absolute path: load the file directly
                file_path = coefficient_file_or_df
            else:
                # Relative path: get the full path from the data folder
                file_path = get_data_file(coefficient_file_or_df)

            self.coefficients = pd.read_csv(file_path, index_col=0)
        else:
            raise ValueError(
                "coefficient_file_or_df must be either a DataFrame or a file path as a string."
            )

    @classmethod
    def from_definition(cls, clock_definition):
        def no_transform(_):
            return _

        model_def = clock_definition["model"]
        return cls(
            model_def["file"],
            model_def.get("transform", no_transform),
            model_def.get("preprocess", no_transform),
            **{k: v for k, v in clock_definition.items() if k != "model"},
        )

    def predict(self, geo_data):
        matrix_data = self._get_data_matrix(geo_data)
        matrix_data = self.preprocess(matrix_data)
        matrix_data.loc["intercept"] = 1

        # Join the coefficients and dnam_data on the index
        model_df = self.coefficients.join(matrix_data, how="inner")

        # Vectorized multiplication: multiply CoefficientTraining with all columns of dnam_data
        result = (
            model_df.iloc[:, 1:]
            .multiply(model_df["CoefficientTraining"], axis=0)
            .sum(axis=0)
        )

        # Return as a DataFrame
        return result.apply(self.transform).to_frame(name="Predicted")

    def _get_data_matrix(self, geo_data):
        raise NotImplementedError()


class LinearMethylationModel(LinearModel):
    def _get_data_matrix(self, geo_data):
        return geo_data.dnam

    def methylation_sites(self):
        unique_vars = set(self.coefficients.index) - {"intercept"}
        return list(unique_vars)


class LinearTranscriptomicModel(LinearModel):
    def _get_data_matrix(self, geo_data):
        return geo_data.rna


class GrimageModel:
    def __init__(self, coefficient_file, **details):
        self.coefficients = pd.read_csv(
            get_data_file(coefficient_file), index_col=0
        )
        self.details = details

    @classmethod
    def from_definition(cls, clock_definition):
        model_def = clock_definition["model"]
        return cls(
            model_def["file"],
            **{k: v for k, v in clock_definition.items() if k != "model"},
        )

    def predict(self, geo_data):
        if "sex" not in geo_data.metadata or "age" not in geo_data.metadata:
            raise ValueError("metadata must contain 'sex' and 'age' columns")

        df = geo_data.dnam

        # Transposing metadata so that its structure aligns with dnam (columns as samples)
        transposed_metadata = geo_data.metadata.transpose()

        # Add metadata rows to dnam DataFrame
        df.loc["Age"] = transposed_metadata.loc["age"]
        df.loc["Female"] = transposed_metadata.loc["sex"].apply(
            lambda x: 1 if x == 1 else 0
        )
        df.loc["Intercept"] = 1

        grouped = self.coefficients.groupby("Y.pred")
        all_data = pd.DataFrame()

        for name, group in grouped:
            if name == "COX":
                cox_coefficients = group.set_index("var")["beta"]
            elif name == "transform":
                transform = group.set_index("var")["beta"]
                m_age = transform["m_age"]
                sd_age = transform["sd_age"]
                m_cox = transform["m_cox"]
                sd_cox = transform["sd_cox"]
            else:
                sub_clock_result = self.calculate_sub_clock(df, group)
                all_data[name] = sub_clock_result

        all_data["Age"] = geo_data.metadata["age"]
        all_data["Female"] = geo_data.metadata["sex"].apply(
            lambda x: 1 if x == 1 else 0
        )

        all_data["COX"] = all_data.mul(cox_coefficients).sum(axis=1)
        age_key = "DNAmGrimAge"
        accel_key = "AgeAccelGrim"
        # Calculate DNAmGrimAge
        Y = (all_data["COX"] - m_cox) / sd_cox
        all_data[age_key] = (Y * sd_age) + m_age

        # Calculate AgeAccelGrim
        lm = LinearRegression().fit(
            all_data[["Age"]].values, all_data[age_key].values
        )
        predictions = lm.predict(all_data[["Age"]].values)
        all_data[accel_key] = all_data[age_key] - predictions

        # Drop COX column after computations
        all_data.drop("COX", axis=1, inplace=True)

        return all_data

    def calculate_sub_clock(self, df, coefficients):
        # Filter coefficients for only those present in df
        relevant_coefficients = coefficients[
            coefficients["var"].isin(df.index)
        ]

        # Create a Series from the relevant coefficients, indexed by 'var'
        coefficients_series = relevant_coefficients.set_index("var")["beta"]

        # Align coefficients with df's rows and multiply, then sum across CpG sites for each sample
        result = (
            df.loc[coefficients_series.index]
            .multiply(coefficients_series, axis=0)
            .sum()
        )

        return result

    def rename_columns(self, data, old_names, new_names):
        for old_name, new_name in zip(old_names, new_names):
            data.rename(columns={old_name: new_name}, inplace=True)

    def methylation_sites(self):
        filtered_df = self.coefficients[
            ~self.coefficients.index.isin(["COX", "transform"])
        ]
        unique_vars = set(filtered_df["var"]) - {"Intercept", "Age", "Female"}
        return list(unique_vars)


class SexEstimationModel:
    def __init__(self, coeffecient_file, **details):
        self.coefficients = pd.read_csv(
            get_data_file(coeffecient_file), index_col=0, low_memory=False
        )
        self.details = details

    @classmethod
    def from_definition(cls, clock_definition):
        # Implementation for creating an instance from a definition
        # Adjust this as needed for your specific definition format
        return cls(
            clock_definition["model"]["file"],
            **{k: v for k, v in clock_definition.items() if k != "model"},
        )

    def predict(self, geo_data):
        dnam_data = geo_data.dnam
        # Find the common probes between the reference and the input data
        common_probes = dnam_data.index.intersection(self.coefficients.index)
        reference = self.coefficients.loc[common_probes]
        dnam_data = dnam_data.loc[common_probes]

        # Identify autosomes and calculate mean and standard deviation
        autosomes = reference.loc[~reference["CHR"].isin(["X", "Y"])].index
        d_mean = dnam_data.loc[autosomes].mean(axis=0, skipna=True)
        d_std = dnam_data.loc[autosomes].std(axis=0, skipna=True)

        # Normalize the data using Z-score normalization
        z_data = (
            dnam_data.subtract(d_mean, axis=1).div(d_std, axis=1).fillna(0)
        )

        # Perform the sex prediction for chromosomes X and Y separately
        pred_xy = {}
        for chr in ["X", "Y"]:
            chr_ref = reference.loc[reference["pca"] == chr]
            pred = (z_data.loc[chr_ref.index].T - chr_ref["mean"].values).dot(
                chr_ref["coeff"].values
            )
            pred_xy[chr] = pred

        # Create a DataFrame from the prediction results
        pred_df = pd.DataFrame(pred_xy)

        # Map the prediction results to sex categories
        pred_df["predicted_sex"] = "Female"
        pred_df.loc[
            (pred_df["X"] < 0) & (pred_df["Y"] > 0), "predicted_sex"
        ] = "Male"
        pred_df.loc[
            (pred_df["X"] > 0) & (pred_df["Y"] > 0), "predicted_sex"
        ] = "47,XXY"
        pred_df.loc[
            (pred_df["X"] < 0) & (pred_df["Y"] < 0), "predicted_sex"
        ] = "45,XO"

        return pred_df

    def methylation_sites(self):
        return list(self.coefficients.index)


class ImputationDecorator:
    def __init__(self, clock, imputation_method):
        self.clock = clock
        self.imputation_method = imputation_method

    def predict(self, geo_data):
        # Impute missing values before prediction
        needed_cpgs = self.clock.methylation_sites()
        dnam_data_imputed = self.imputation_method(geo_data.dnam, needed_cpgs)

        return self.clock.predict(
            GeoData(geo_data.metadata, dnam_data_imputed)
        )

    # Forwarding other methods and attributes to the clock
    def __getattr__(self, name):
        return getattr(self.clock, name)


def single_sample_clock(clock_function, data):
    return clock_function(data).iloc[0, 0]<|MERGE_RESOLUTION|>--- conflicted
+++ resolved
@@ -467,7 +467,6 @@
             "file": "ProstateCancerKirby.csv",
         },
     },
-<<<<<<< HEAD
     "StocP": {
         "year": 2024,
         "species": "Human",
@@ -478,7 +477,7 @@
             "type": "LinearMethylationModel",
             "file": "StocP.csv",
             "transform": lambda sum: sum + 92.8310813279039,
-=======
+          },
     "Mayne": {
         "year": 2016,
         "species": "Human",
@@ -489,7 +488,6 @@
             "type": "LinearMethylationModel",
             "file": "Mayne.csv",
             "transform": lambda sum: sum + 24.99026,
->>>>>>> 342594eb
         },
     },
     "HepatoXu": {
