--- conflicted
+++ resolved
@@ -865,7 +865,6 @@
     parser:
       type: jen-age-custom
       data-type: rna
-<<<<<<< HEAD
   - id: BoAChallengeData
     title: 2024 Biomarkers of Aging Challenge Sample Data
     summary: We generated DNA methylation profiles of 500 diverse individuals to enable
@@ -889,7 +888,6 @@
         tissue:
           row: 40
           parse: string
-=======
   - id: GSE167998
     title: "FlowSorted.BloodExtended.EPIC: An Enhanced DNA Methylation Library for
       Deconvoluting Peripheral Blood"
@@ -1170,5 +1168,4 @@
         arraytypes:
           row: 53
           parse: string
-      id-row: 39
->>>>>>> 6a49cfc0
+      id-row: 39