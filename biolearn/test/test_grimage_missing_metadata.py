--- conflicted
+++ resolved
@@ -12,17 +12,8 @@
 
 def test_grimage_missing_sex_column():
     """Test that missing sex column gives helpful error message."""
-<<<<<<< HEAD
-    sample_inputs = load_test_data_file("external/DNAm_TestSet_data.csv")
-    sample_metadata = load_test_data_file("external/DNAm_TestSet_metadata.csv")
-
-    # Remove sex column
-    metadata_no_sex = sample_metadata.drop(columns=["sex"])
-    test_data = GeoData(metadata_no_sex, sample_inputs)
-=======
     test_data = get_test_data()
     test_data.metadata = test_data.metadata.drop(columns=["sex"])
->>>>>>> 6bb8806b
 
     gallery = ModelGallery()
     grimage_model = gallery.get("GrimAgeV2")
@@ -37,17 +28,8 @@
 
 def test_grimage_missing_age_column():
     """Test that missing age column gives clear error message."""
-<<<<<<< HEAD
-    sample_inputs = load_test_data_file("external/DNAm_TestSet_data.csv")
-    sample_metadata = load_test_data_file("external/DNAm_TestSet_metadata.csv")
-
-    # Remove age column
-    metadata_no_age = sample_metadata.drop(columns=["age"])
-    test_data = GeoData(metadata_no_age, sample_inputs)
-=======
     test_data = get_test_data()
     test_data.metadata = test_data.metadata.drop(columns=["age"])
->>>>>>> 6bb8806b
 
     gallery = ModelGallery()
     grimage_model = gallery.get("GrimAgeV2")
@@ -61,18 +43,8 @@
 
 def test_grimage_nan_sex_values():
     """Test that NaN sex values give helpful error message."""
-<<<<<<< HEAD
-    sample_inputs = load_test_data_file("external/DNAm_TestSet_data.csv")
-    sample_metadata = load_test_data_file("external/DNAm_TestSet_metadata.csv")
-
-    # Set some sex values to NaN
-    test_metadata = sample_metadata.copy()
-    test_metadata.loc[test_metadata.index[0], "sex"] = np.nan
-    test_data = GeoData(test_metadata, sample_inputs)
-=======
     test_data = get_test_data()
     test_data.metadata.loc[test_data.metadata.index[0], "sex"] = np.nan
->>>>>>> 6bb8806b
 
     gallery = ModelGallery()
     grimage_model = gallery.get("GrimAgeV2")
@@ -87,13 +59,7 @@
 
 def test_grimage_sample_mismatch():
     """Test that mismatched samples between methylation and metadata give clear error."""
-<<<<<<< HEAD
-    sample_inputs = load_test_data_file("external/DNAm_TestSet_data.csv")
-    sample_metadata = load_test_data_file("external/DNAm_TestSet_metadata.csv")
-
-=======
     test_data = get_test_data()
->>>>>>> 6bb8806b
     # Remove one sample from metadata to create mismatch
     test_data.metadata = test_data.metadata.iloc[1:]
 
@@ -108,31 +74,4 @@
     assert (
         "Ensure all samples in methylation matrix have corresponding metadata"
         in error_msg
-<<<<<<< HEAD
-    )
-
-
-def test_grimage_reverse_sample_mismatch():
-    """Test metadata samples without methylation data give clear error."""
-    sample_inputs = load_test_data_file("external/DNAm_TestSet_data.csv")
-    sample_metadata = load_test_data_file("external/DNAm_TestSet_metadata.csv")
-
-    # Add extra sample to metadata to create reverse mismatch
-    extra_metadata = sample_metadata.copy()
-    extra_metadata.loc["EXTRA_SAMPLE"] = {"age": 50, "sex": 1}
-    test_data = GeoData(extra_metadata, sample_inputs)
-
-    gallery = ModelGallery()
-    grimage_model = gallery.get("GrimAgeV2")
-
-    with pytest.raises(ValueError) as exc_info:
-        grimage_model.predict(test_data)
-
-    error_msg = str(exc_info.value)
-    assert "Metadata contains samples without methylation data" in error_msg
-    assert (
-        "Ensure all samples in metadata have corresponding methylation"
-        in error_msg
-=======
->>>>>>> 6bb8806b
     )