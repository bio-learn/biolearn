import pytest
from math import isclose
import pandas as pd
import numpy as np
from biolearn import model
from biolearn.util import get_test_data_file, load_test_data_file
from biolearn.data_library import GeoData
import pickle


<<<<<<< HEAD
# sample_inputs = load_test_data_file("external/DNAmTestSet.csv")
# sample_metadata = load_test_data_file("external/testset_metadata.csv")
=======
sample_inputs = load_test_data_file("testset/testset_methylation_part0.csv")
>>>>>>> 6bb8806b


@pytest.mark.parametrize(
    "model_name, model_entry", model.model_definitions.items()
)
def test_models(model_name, model_entry):
    # TODO: Make testing more intelligent for different model types.
    # TODO: Add testing for LinearTranscriptomicModel
    # Skip models that don't have tests
    model_type = model_entry["model"]["type"]
    if model_type in ["NotImplemented"]:
        pytest.skip(
            f"Model type {model_type} for {model_name} does not have a testing pattern - skipping test"
        )

<<<<<<< HEAD
    if model_type in ["LinearTranscriptomicModel"]:
        sample_inputs = load_test_data_file("RNA_TestSet_data.csv")
        sample_metadata = load_test_data_file("RNA_TestSet_metadata.csv")
        test_data = GeoData(sample_metadata, None, sample_inputs)
    else:
        sample_inputs = load_test_data_file("external/DNAm_TestSet_data.csv")
        sample_metadata = load_test_data_file(
            "external/DNAm_TestSet_metadata.csv"
        )
        test_data = GeoData(sample_metadata, sample_inputs, None)
=======
    test_data = GeoData.load_csv(get_test_data_file("testset/"), "testset")
>>>>>>> 6bb8806b

    # Check if the model class exists
    try:
        model_class = getattr(model, model_entry["model"]["type"])
    except AttributeError:
        pytest.fail(
            f"Model class '{model_entry['model']['type']}' not found in biolearn.model"
        )

    # Instantiate the model
    test_model = model_class.from_definition(model_entry)

    actual_results = test_model.predict(test_data).sort_index()

    # Load the expected results
    expected_results = load_test_data_file(
        f"expected_model_outputs/{model_name}.csv"
    ).sort_index()

    # Assertions and discrepancy checks
    assert len(expected_results) == len(
        actual_results
    ), f"For {model_name}: DataFrames do not have the same length"

    discrepancies = []
    for idx in expected_results.index:
        for col in expected_results.columns:
            expected_val = expected_results.loc[idx, col]
            actual_val = actual_results.loc[idx, col]

            if isinstance(expected_val, float) and not isclose(
                actual_val, expected_val, abs_tol=1e-5
            ):
                discrepancies.append((idx, col, expected_val, actual_val))
            elif (
                not isinstance(expected_val, float)
                and expected_val != actual_val
            ):
                print(type(expected_val))
                discrepancies.append((idx, col, expected_val, actual_val))

    assert not discrepancies, "\n".join(
        [
            f"For {model_name}: Discrepancy at index {idx}, column {col}: expected {expected}, but got {actual}"
            for idx, col, expected, actual in discrepancies
        ]
    )


def test_dunedin_pace_normalization():

    sample_inputs = load_test_data_file("external/DNAm_TestSet_data.csv")

    actual = model.dunedin_pace_normalization(sample_inputs)
    data_file_path = get_test_data_file("pace_normalized.pkl")
    with open(data_file_path, "rb") as file:
        expected = pickle.load(file)

    # Finding mismatches based on tolerance
    mask = np.abs(actual - expected) > 0.000001
    mismatches = actual[mask].stack()

    total_mismatches = mismatches.size
    percentage_mismatched = (total_mismatches / actual.size) * 100

    # Display the mismatches
    for idx, value in enumerate(mismatches.items()):
        if idx == 100:
            break
        print(
            f"Location: {value[0]}, Actual: {actual.at[value[0]]}, Expected: {expected.at[value[0]]}"
        )

    print(
        f"Total mismatches: {total_mismatches} ({percentage_mismatched:.2f}%)"
    )

    # Your actual assertion can be here based on your needs, e.g.,
    assert (
        total_mismatches == 0
    ), "Dataframes are not equal within the given tolerance."


# Run the test
if __name__ == "__main__":
    pytest.main([__file__])<|MERGE_RESOLUTION|>--- conflicted
+++ resolved
@@ -8,12 +8,7 @@
 import pickle
 
 
-<<<<<<< HEAD
-# sample_inputs = load_test_data_file("external/DNAmTestSet.csv")
-# sample_metadata = load_test_data_file("external/testset_metadata.csv")
-=======
 sample_inputs = load_test_data_file("testset/testset_methylation_part0.csv")
->>>>>>> 6bb8806b
 
 
 @pytest.mark.parametrize(
@@ -29,20 +24,7 @@
             f"Model type {model_type} for {model_name} does not have a testing pattern - skipping test"
         )
 
-<<<<<<< HEAD
-    if model_type in ["LinearTranscriptomicModel"]:
-        sample_inputs = load_test_data_file("RNA_TestSet_data.csv")
-        sample_metadata = load_test_data_file("RNA_TestSet_metadata.csv")
-        test_data = GeoData(sample_metadata, None, sample_inputs)
-    else:
-        sample_inputs = load_test_data_file("external/DNAm_TestSet_data.csv")
-        sample_metadata = load_test_data_file(
-            "external/DNAm_TestSet_metadata.csv"
-        )
-        test_data = GeoData(sample_metadata, sample_inputs, None)
-=======
     test_data = GeoData.load_csv(get_test_data_file("testset/"), "testset")
->>>>>>> 6bb8806b
 
     # Check if the model class exists
     try:
@@ -94,7 +76,8 @@
 
 def test_dunedin_pace_normalization():
 
-    sample_inputs = load_test_data_file("external/DNAm_TestSet_data.csv")
+    test_data = GeoData.load_csv(get_test_data_file("testset/"), "testset")
+    sample_inputs = test_data.dnam
 
     actual = model.dunedin_pace_normalization(sample_inputs)
     data_file_path = get_test_data_file("pace_normalized.pkl")
